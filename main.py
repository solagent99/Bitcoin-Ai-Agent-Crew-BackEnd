--- conflicted
+++ resolved
@@ -38,54 +38,8 @@
 # Lightweight health check endpoint
 @app.get("/")
 async def health():
-<<<<<<< HEAD
     return {"status": "healthy"}
 
-=======
-    # Check if routes are already initialized
-    if routes_initialized:
-        return {"status": "healthy"}
-
-    # If routes are still initializing, return a "starting" status
-    if routes_initializing:
-        return {"status": "initializing"}
-
-    # If neither initialized nor initializing, start initialization in a background task
-    loop = asyncio.get_event_loop()
-    loop.create_task(initialize_routes())
-    return {"status": "starting"}  # Indicate server is in the process of starting up
-
-
-# Background initialization function with lock to prevent re-entry
-async def initialize_routes():
-    global routes_initialized, routes_initializing
-
-    # Only allow one task to initialize at a time
-    async with initialization_lock:
-        # Double-check in case initialization happened while waiting for the lock
-        if not routes_initialized:
-            routes_initializing = True  # Set initializing status
-
-            load_dotenv()
-
-            # # Lazy import and initialize langtrace
-            # from langtrace_python_sdk import langtrace
-
-            # langtrace.init()
-
-            # Import and set up routes from 'crew'
-            from api import crew
-            from api import public_crews
-            from api import public_stats
-            from api import chat
-            from api import metrics
-
-            app.include_router(crew.router)
-            app.include_router(public_crews.router)
-            app.include_router(public_stats.router)
-            app.include_router(chat.router)
-            app.include_router(metrics.router)
->>>>>>> fdaac049
 
 app.include_router(crew.router)
 app.include_router(public_crews.router)
